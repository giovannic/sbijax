# SVEIR Flow Matching Configuration
# Configuration for SVEIR epidemiological model with functional random variables

defaults:
  - sfmpe: indexed
  - fmpe: default
  - _self_

# SVEIR model parameters
n_timesteps: 200    # Total simulation timesteps
<<<<<<< HEAD
n_obs: 20            # Number of observations to sample
=======
n_obs: 5            # Number of observations to sample
>>>>>>> 77b4993c
n_sites: 20          # Number of observation sites

# ODE simulation parameters
dt: 1.0            # Time step size (days)
population: 10000  # Population size
I0_prop: 0.001     # Initial infection proportion

# Training parameters  
n_simulations: 100  # Number of simulations per round (test setting)
n_rounds: 1        # Number of training rounds (test setting)  
n_epochs: 1        # Number of epochs per round (test setting)

# Model hyperparameters
n_post_samples: 1000  # Number of posterior samples

# F_in_sample
f_in_sample: "observed" # Options: "observed", "prior"

# Training configuration
training:
  learning_rate: 3e-4
  batch_size_fraction: 0.1  # Fraction of n_simulations for batch size

# Analysis parameters
analysis:
  n_cal: 1000        # Number of calibration samples
  n_cal_epochs: 100  # Number of calibration epochs
  n_null: 100        # Number of null classifiers
  classifier:
    latent_dim: 16
    n_layers: 2

# Random seed
seed: 42<|MERGE_RESOLUTION|>--- conflicted
+++ resolved
@@ -8,12 +8,8 @@
 
 # SVEIR model parameters
 n_timesteps: 200    # Total simulation timesteps
-<<<<<<< HEAD
-n_obs: 20            # Number of observations to sample
-=======
 n_obs: 5            # Number of observations to sample
->>>>>>> 77b4993c
-n_sites: 20          # Number of observation sites
+n_sites: 50
 
 # ODE simulation parameters
 dt: 1.0            # Time step size (days)
@@ -42,8 +38,17 @@
   n_cal_epochs: 100  # Number of calibration epochs
   n_null: 100        # Number of null classifiers
   classifier:
-    latent_dim: 16
+    latent_dim: 128
     n_layers: 2
 
 # Random seed
-seed: 42+seed: 42
+
+# Increase estimator capacity for big inference problem
+sfmpe:
+  transformer:
+    latent_dim: 128
+
+fmpe:
+  nn:
+    latent_dim: 128